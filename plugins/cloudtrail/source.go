--- conflicted
+++ resolved
@@ -23,6 +23,7 @@
 	"encoding/json"
 	"fmt"
 	"io/ioutil"
+	"log"
 	"os"
 	"path/filepath"
 	"strings"
@@ -58,7 +59,6 @@
 		return fmt.Errorf(PluginName+" plugin error: cannot open %s", oCtx.cloudTrailFilesDir)
 	}
 
-<<<<<<< HEAD
 	log.Printf("[%s] scanning directory %s\n", PluginName, oCtx.cloudTrailFilesDir)
 
 	// filepath.Walk doesn't traverse symlinks.
@@ -72,11 +72,6 @@
 			} else if info.IsDir() {
 				return nil
 			}
-=======
-	err := filepath.Walk(oCtx.cloudTrailFilesDir, func(path string, info os.FileInfo, err error) error {
-		if info != nil && info.IsDir() {
-			return nil
->>>>>>> c9aea2df
 		}
 
 		isCompressed := strings.HasSuffix(path, ".json.gz")
